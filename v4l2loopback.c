/* -*- c-file-style: "linux" -*- */
/*
 * v4l2loopback.c  --  video4linux2 loopback driver
 *
 * Copyright (C) 2005-2009 Vasily Levin (vasaka@gmail.com)
 * Copyright (C) 2010-2014 IOhannes m zmoelnig (zmoelnig@iem.at)
 * Copyright (C) 2011 Stefan Diewald (stefan.diewald@mytum.de)
 * Copyright (C) 2012 Anton Novikov (random.plant@gmail.com)
 *
 * This program is free software; you can redistribute it and/or modify
 * it under the terms of the GNU General Public License as published by
 * the Free Software Foundation; either version 2 of the License, or
 * (at your option) any later version.
 *
 */
#include <linux/version.h>
#include <linux/vmalloc.h>
#include <linux/mm.h>
#include <linux/time.h>
#include <linux/module.h>
#include <linux/videodev2.h>
#include <linux/sched.h>
#include <linux/slab.h>
#include <media/v4l2-ioctl.h>
#include <media/v4l2-common.h>
#if LINUX_VERSION_CODE >= KERNEL_VERSION(2, 6, 29)
# define HAVE__V4L2_DEVICE
# include <media/v4l2-device.h>
#endif
#if LINUX_VERSION_CODE >= KERNEL_VERSION(2, 6, 36)
# define HAVE__V4L2_CTRLS
# include <media/v4l2-ctrls.h>
#endif

<<<<<<< HEAD
#if LINUX_VERSION_CODE < KERNEL_VERSION(3,18,0)
# define kstrtoul strict_strtoul
#endif


#include <linux/sched.h>
#include <linux/slab.h>

=======
>>>>>>> 35a59da7
#define V4L2LOOPBACK_VERSION_CODE KERNEL_VERSION(0, 8, 0)

MODULE_DESCRIPTION("V4L2 loopback video device");
MODULE_AUTHOR("Vasily Levin, " \
              "IOhannes m zmoelnig <zmoelnig@iem.at>,"  \
              "Stefan Diewald,"                         \
              "Anton Novikov"                           \
		);
MODULE_LICENSE("GPL");

/*
 * helpers
 */
#define STRINGIFY(s) #s
#define STRINGIFY2(s) STRINGIFY(s)

#define dprintk(fmt, args...)                                           \
	do { if (debug > 0) {                                                 \
		printk(KERN_INFO "v4l2-loopback[" STRINGIFY2(__LINE__) "]: " fmt, ##args); \
	} } while (0)

#define MARK()                                                          \
	do { if (debug > 1) {                                                  \
		printk(KERN_INFO "%s:%d[%s]\n", __FILE__, __LINE__, __func__);	\
	} } while (0)

#define dprintkrw(fmt, args...)                                         \
	do { if (debug > 2) {                                                 \
		printk(KERN_INFO "v4l2-loopback[" STRINGIFY2(__LINE__)"]: " fmt, ##args); \
	} } while (0)

/*
 * compatibility hacks
 */

#ifndef HAVE__V4L2_CTRLS
struct v4l2_ctrl_handler {
	int error;
};
struct v4l2_ctrl_config {
        void *ops;
        u32 id;
	const char *name;
	int type;
        s32 min;
        s32 max;
        u32 step;
        s32 def;
};
int v4l2_ctrl_handler_init(struct v4l2_ctrl_handler*hdl,
			   unsigned nr_of_controls_hint)
{
	hdl->error=0;
	return 0;
}
void v4l2_ctrl_handler_free(struct v4l2_ctrl_handler *hdl)
{
}
void*v4l2_ctrl_new_custom(struct v4l2_ctrl_handler *hdl,
			  const struct v4l2_ctrl_config*conf,
			  void*priv)
{
	return NULL;
}
#endif /* HAVE__V4L2_CTRLS */


#ifndef HAVE__V4L2_DEVICE
/* dummy v4l2_device struct/functions */
# define V4L2_DEVICE_NAME_SIZE (20 + 16)
struct v4l2_device {
	char name[V4L2_DEVICE_NAME_SIZE];
	struct v4l2_ctrl_handler*ctrl_handler;
};
static inline int  v4l2_device_register  (void *dev, void *v4l2_dev) { return 0; }
static inline void v4l2_device_unregister(struct v4l2_device *v4l2_dev) { return; }
#endif /*  HAVE__V4L2_DEVICE */

#if LINUX_VERSION_CODE < KERNEL_VERSION(2, 6, 29)
# define v4l2_file_operations file_operations
#endif
#if LINUX_VERSION_CODE < KERNEL_VERSION(2, 6, 37)
void *v4l2l_vzalloc(unsigned long size)
{
	void *data = vmalloc(size);

	memset(data, 0, size);
	return data;
}
#else
# define v4l2l_vzalloc vzalloc
#endif


/* module constants
 *  can be overridden during he build process using something like
 *      make KCPPFLAGS="-DMAX_DEVICES=100"
 */


/* maximum number of v4l2loopback devices that can be created */
#ifndef MAX_DEVICES
# define MAX_DEVICES 8
#endif

/* when a producer is considered to have gone stale */
#ifndef MAX_TIMEOUT
# define MAX_TIMEOUT (100 * 1000 * 1000) /* in msecs */
#endif

/* max buffers that can be mapped, actually they
 * are all mapped to max_buffers buffers */
#ifndef MAX_BUFFERS
# define MAX_BUFFERS 32
#endif

/* module parameters */
static int debug = 0;
module_param(debug, int, S_IRUGO | S_IWUSR);
MODULE_PARM_DESC(debug, "debugging level (higher values == more verbose)");

static int max_buffers = 8;
module_param(max_buffers, int, S_IRUGO);
MODULE_PARM_DESC(max_buffers, "how many buffers should be allocated");

/* how many times a device can be opened
 * the per-module default value can be overridden on a per-device basis using
 * the /sys/devices interface
 *
 * note that max_openers should be at least 2 in order to get a working system:
 *   one opener for the producer and one opener for the consumer
 *   however, we leave that to the user
 */
static int max_openers = 10;
module_param(max_openers, int, S_IRUGO | S_IWUSR);
MODULE_PARM_DESC(max_openers, "how many users can open loopback device");


static int devices = -1;
module_param(devices, int, 0);
MODULE_PARM_DESC(devices, "how many devices should be created");


static int video_nr[MAX_DEVICES] = { [0 ... (MAX_DEVICES - 1)] = -1 };
module_param_array(video_nr, int, NULL, 0444);
MODULE_PARM_DESC(video_nr, "video device numbers (-1=auto, 0=/dev/video0, etc.)");

static char *card_label[MAX_DEVICES];
module_param_array(card_label, charp, NULL, 0000);
MODULE_PARM_DESC(card_label, "card labels for every device");

static bool exclusive_caps[MAX_DEVICES] = { [0 ... (MAX_DEVICES - 1)] = 1 };
module_param_array(exclusive_caps, bool, NULL, 0444);
/* FIXXME: wording */
MODULE_PARM_DESC(exclusive_caps, "whether to announce OUTPUT/CAPTURE capabilities exclusively or not");


/* format specifications */
#define V4L2LOOPBACK_SIZE_MIN_WIDTH   48
#define V4L2LOOPBACK_SIZE_MIN_HEIGHT  32
#define V4L2LOOPBACK_SIZE_MAX_WIDTH   8192
#define V4L2LOOPBACK_SIZE_MAX_HEIGHT  8192

#define V4L2LOOPBACK_SIZE_DEFAULT_WIDTH   640
#define V4L2LOOPBACK_SIZE_DEFAULT_HEIGHT  480

static int max_width = V4L2LOOPBACK_SIZE_MAX_WIDTH;
module_param(max_width, int, S_IRUGO);
MODULE_PARM_DESC(max_width, "maximum frame width");
static int max_height = V4L2LOOPBACK_SIZE_MAX_HEIGHT;
module_param(max_height, int, S_IRUGO);
MODULE_PARM_DESC(max_height, "maximum frame height");


/* control IDs */
#ifndef HAVE__V4L2_CTRLS
# define V4L2LOOPBACK_CID_BASE  (V4L2_CID_PRIVATE_BASE)
#else
# define V4L2LOOPBACK_CID_BASE  (V4L2_CID_USER_BASE | 0xf000)
#endif
#define CID_KEEP_FORMAT        (V4L2LOOPBACK_CID_BASE + 0)
#define CID_SUSTAIN_FRAMERATE  (V4L2LOOPBACK_CID_BASE + 1)
#define CID_TIMEOUT            (V4L2LOOPBACK_CID_BASE + 2)
#define CID_TIMEOUT_IMAGE_IO   (V4L2LOOPBACK_CID_BASE + 3)

static int v4l2loopback_s_ctrl(struct v4l2_ctrl *ctrl);
static const struct v4l2_ctrl_ops v4l2loopback_ctrl_ops = {
	.s_ctrl = v4l2loopback_s_ctrl,
};
static const struct v4l2_ctrl_config v4l2loopback_ctrl_keepformat = {
        .ops = &v4l2loopback_ctrl_ops,
        .id = CID_KEEP_FORMAT,
        .name = "keep_format",
        .type = V4L2_CTRL_TYPE_BOOLEAN,
        .min = 0,
        .max = 1,
        .step = 1,
        .def = 0,
};
static const struct v4l2_ctrl_config v4l2loopback_ctrl_sustainframerate = {
        .ops = &v4l2loopback_ctrl_ops,
        .id = CID_SUSTAIN_FRAMERATE,
        .name = "sustain_framerate",
        .type = V4L2_CTRL_TYPE_BOOLEAN,
        .min = 0,
        .max = 1,
        .step = 1,
        .def = 0,
};
static const struct v4l2_ctrl_config v4l2loopback_ctrl_timeout = {
        .ops = &v4l2loopback_ctrl_ops,
        .id = CID_TIMEOUT,
        .name = "timeout",
        .type = V4L2_CTRL_TYPE_INTEGER,
        .min = 0,
        .max = MAX_TIMEOUT,
        .step = 1,
        .def = 0,
};
static const struct v4l2_ctrl_config v4l2loopback_ctrl_timeoutimageio = {
        .ops = &v4l2loopback_ctrl_ops,
        .id = CID_TIMEOUT_IMAGE_IO,
        .name = "timeout_image_io",
        .type = V4L2_CTRL_TYPE_BOOLEAN,
        .min = 0,
        .max = 1,
        .step = 1,
        .def = 0,
};


/* module structures */
struct v4l2loopback_private {
	int devicenr;
};

/* TODO(vasaka) use typenames which are common to kernel, but first find out if
 * it is needed */
/* struct keeping state and settings of loopback device */

struct v4l2l_buffer {
	struct v4l2_buffer buffer;
	struct list_head list_head;
	int use_count;
};

struct v4l2_loopback_device {
	struct v4l2_device v4l2_dev;
	struct v4l2_ctrl_handler ctrl_handler;
	struct video_device *vdev;
	/* pixel and stream format */
	struct v4l2_pix_format pix_format;
	struct v4l2_captureparm capture_param;
	unsigned long frame_jiffies;

	/* ctrls */
	int keep_format; /* CID_KEEP_FORMAT; stay ready_for_capture even when all
			    openers close() the device */
	int sustain_framerate; /* CID_SUSTAIN_FRAMERATE; duplicate frames to maintain
				  (close to) nominal framerate */

	/* buffers stuff */
	u8 *image;         /* pointer to actual buffers data */
	unsigned long int imagesize;  /* size of buffers data */
	int buffers_number;  /* should not be big, 4 is a good choice */
	struct v4l2l_buffer buffers[MAX_BUFFERS];	/* inner driver buffers */
	int used_buffers; /* number of the actually used buffers */
	int max_openers;  /* how many times can this device be opened */

	int write_position; /* number of last written frame + 1 */
	struct list_head outbufs_list; /* buffers in output DQBUF order */
	int bufpos2index[MAX_BUFFERS]; /* mapping of (read/write_position % used_buffers)
					* to inner buffer index */
	long buffer_size;

	/* sustain_framerate stuff */
	struct timer_list sustain_timer;
	unsigned int reread_count;

	/* timeout stuff */
	unsigned long timeout_jiffies; /* CID_TIMEOUT; 0 means disabled */
	int timeout_image_io; /* CID_TIMEOUT_IMAGE_IO; next opener will
			       * read/write to timeout_image */
	u8 *timeout_image; /* copy of it will be captured when timeout passes */
	struct v4l2l_buffer timeout_image_buffer;
	struct timer_list timeout_timer;
	int timeout_happened;

	/* sync stuff */
	atomic_t open_count;


	int ready_for_capture;/* set to true when at least one writer opened
			       * device and negotiated format */
	int ready_for_output; /* set to true when no writer is currently attached
			       * this differs slightly from !ready_for_capture,
			       * e.g. when using fallback images */
	int announce_all_caps;/* set to false, if device caps (OUTPUT/CAPTURE)
			       * should only be announced if the resp. "ready"
			       * flag is set; default=TRUE */

	wait_queue_head_t read_event;
	spinlock_t lock;
};

/* types of opener shows what opener wants to do with loopback */
enum opener_type {
	UNNEGOTIATED = 0,
	READER = 1,
	WRITER = 2,
};

/* struct keeping state and type of opener */
struct v4l2_loopback_opener {
	enum opener_type type;
	int vidioc_enum_frameintervals_calls;
	int read_position; /* number of last processed frame + 1 or
			    * write_position - 1 if reader went out of sync */
	unsigned int reread_count;
	struct v4l2_buffer *buffers;
	int buffers_number;  /* should not be big, 4 is a good choice */
	int timeout_image_io;
};

/* this is heavily inspired by the bttv driver found in the linux kernel */
struct v4l2l_format {
	char *name;
	int  fourcc;          /* video4linux 2      */
	int  depth;           /* bit/pixel          */
	int  flags;
};
/* set the v4l2l_format.flags to PLANAR for non-packed formats */
#define FORMAT_FLAGS_PLANAR       0x01
#define FORMAT_FLAGS_COMPRESSED   0x02

static const struct v4l2l_format formats[] = {
#include "v4l2loopback_formats.h"
};

static const unsigned int FORMATS = ARRAY_SIZE(formats);


static char *fourcc2str(unsigned int fourcc, char buf[4])
{
	buf[0] = (fourcc >>  0) & 0xFF;
	buf[1] = (fourcc >>  8) & 0xFF;
	buf[2] = (fourcc >> 16) & 0xFF;
	buf[3] = (fourcc >> 24) & 0xFF;

	return buf;
}

static const struct v4l2l_format *format_by_fourcc(int fourcc)
{
	unsigned int i;

	for (i = 0; i < FORMATS; i++) {
		if (formats[i].fourcc == fourcc)
			return formats + i;
	}

	dprintk("unsupported format '%c%c%c%c'\n",
			(fourcc >>  0) & 0xFF,
			(fourcc >>  8) & 0xFF,
			(fourcc >> 16) & 0xFF,
			(fourcc >> 24) & 0xFF);
	return NULL;
}

static void pix_format_set_size(struct v4l2_pix_format *f,
		const struct v4l2l_format *fmt,
		unsigned int width, unsigned int height)
{
	f->width = width;
	f->height = height;

	if (fmt->flags & FORMAT_FLAGS_PLANAR) {
		f->bytesperline = width; /* Y plane */
		f->sizeimage = (width * height * fmt->depth) >> 3;
	} else if (fmt->flags & FORMAT_FLAGS_COMPRESSED) {
	        /* doesn't make sense for compressed formats */
		f->bytesperline = 0;
		f->sizeimage = (width * height * fmt->depth) >> 3;
	} else {
		f->bytesperline = (width * fmt->depth) >> 3;
		f->sizeimage = height * f->bytesperline;
	}
}

static int set_timeperframe(struct v4l2_loopback_device *dev,
		struct v4l2_fract *tpf)
{
        if((tpf->denominator < 1) || (tpf->numerator < 1)) {
	  return -EINVAL;
	}
	dev->capture_param.timeperframe = *tpf;
	dev->frame_jiffies = max(1UL,
		msecs_to_jiffies(1000) * tpf->numerator / tpf->denominator);
	return 0;
}

static struct v4l2_loopback_device *v4l2loopback_cd2dev(struct device *cd);

/* device attributes */
/* available via sysfs: /sys/devices/virtual/video4linux/video* */

static ssize_t attr_show_format(struct device *cd,
		struct device_attribute *attr, char *buf)
{
	/* gets the current format as "FOURCC:WxH@f/s", e.g. "YUYV:320x240@1000/30" */
	struct v4l2_loopback_device *dev = v4l2loopback_cd2dev(cd);
	const struct v4l2_fract *tpf;
	char buf4cc[5], buf_fps[32];

	if (!dev || !dev->ready_for_capture)
		return 0;
	tpf = &dev->capture_param.timeperframe;

	fourcc2str(dev->pix_format.pixelformat, buf4cc);
	if (tpf->numerator == 1)
		snprintf(buf_fps, sizeof(buf_fps), "%d", tpf->denominator);
	else
		snprintf(buf_fps, sizeof(buf_fps), "%d/%d",
				tpf->denominator, tpf->numerator);

	return sprintf(buf, "%4s:%dx%d@%s\n",
		buf4cc, dev->pix_format.width, dev->pix_format.height, buf_fps);
}

static ssize_t attr_store_format(struct device *cd,
		struct device_attribute *attr, const char *buf, size_t len)
{
	struct v4l2_loopback_device *dev = v4l2loopback_cd2dev(cd);
	int fps_num = 0, fps_den = 1;

	/* only fps changing is supported */
	if (sscanf(buf, "@%d/%d", &fps_num, &fps_den) > 0) {
		struct v4l2_fract f = {
			.numerator   = fps_den,
			.denominator = fps_num
		};
		int err=0;
		if((err=set_timeperframe(dev, &f)) < 0)
			return err;
		return len;
	}
	return -EINVAL;
}

static DEVICE_ATTR(format, S_IRUGO | S_IWUSR, attr_show_format, attr_store_format);

static ssize_t attr_show_buffers(struct device *cd,
		struct device_attribute *attr, char *buf)
{
	struct v4l2_loopback_device *dev = v4l2loopback_cd2dev(cd);

	return sprintf(buf, "%d\n", dev->used_buffers);
}

static DEVICE_ATTR(buffers, S_IRUGO, attr_show_buffers, NULL);

static ssize_t attr_show_maxopeners(struct device *cd,
		struct device_attribute *attr, char *buf)
{
	struct v4l2_loopback_device *dev = v4l2loopback_cd2dev(cd);

	return sprintf(buf, "%d\n", dev->max_openers);
}

static ssize_t attr_store_maxopeners(struct device *cd,
		struct device_attribute *attr, const char *buf, size_t len)
{
	struct v4l2_loopback_device *dev = NULL;
	unsigned long curr = 0;

	if (kstrtoul(buf, 0, &curr))
		return -EINVAL;
	
	dev = v4l2loopback_cd2dev(cd);

	if (dev->max_openers == curr)
		return len;

	if (dev->open_count.counter > curr) {
		/* request to limit to less openers as are currently attached to us */
		return -EINVAL;
	}

	dev->max_openers = (int)curr;

	return len;
}


static DEVICE_ATTR(max_openers, S_IRUGO | S_IWUSR, attr_show_maxopeners, attr_store_maxopeners);

static void v4l2loopback_remove_sysfs(struct video_device *vdev)
{
#define V4L2_SYSFS_DESTROY(x) device_remove_file(&vdev->dev, &dev_attr_##x)

	if (vdev) {
		V4L2_SYSFS_DESTROY(format);
		V4L2_SYSFS_DESTROY(buffers);
		V4L2_SYSFS_DESTROY(max_openers);
		/* ... */
	}
}

static void v4l2loopback_create_sysfs(struct video_device *vdev)
{
	int res = 0;

#define V4L2_SYSFS_CREATE(x)     res = device_create_file(&vdev->dev, &dev_attr_##x); if (res < 0) break
	if (!vdev)
		return;
	do {
		V4L2_SYSFS_CREATE(format);
		V4L2_SYSFS_CREATE(buffers);
		V4L2_SYSFS_CREATE(max_openers);
		/* ... */
	} while (0);

	if (res >= 0)
		return;
	dev_err(&vdev->dev, "%s error: %d\n", __func__, res);
}

/* global module data */
struct v4l2_loopback_device *devs[MAX_DEVICES];

static struct v4l2_loopback_device *v4l2loopback_cd2dev(struct device *cd)
{
	struct video_device *loopdev = to_video_device(cd);
	struct v4l2loopback_private *ptr =
		(struct v4l2loopback_private *)video_get_drvdata(loopdev);
	int nr = ptr->devicenr;

	if (nr < 0 || nr >= devices) {
		printk(KERN_ERR "v4l2-loopback: illegal device %d\n", nr);
		return NULL;
	}
	return devs[nr];
}

static struct v4l2_loopback_device *v4l2loopback_getdevice(struct file *f)
{
	struct video_device *loopdev = video_devdata(f);
	struct v4l2loopback_private *ptr =
		(struct v4l2loopback_private *)video_get_drvdata(loopdev);
	int nr = ptr->devicenr;

	if (nr < 0 || nr >= devices) {
		printk(KERN_ERR "v4l2-loopback: illegal device %d\n", nr);
		return NULL;
	}
	return devs[nr];
}

/* forward declarations */
static void init_buffers(struct v4l2_loopback_device *dev);
static int allocate_buffers(struct v4l2_loopback_device *dev);
static int free_buffers(struct v4l2_loopback_device *dev);
static void try_free_buffers(struct v4l2_loopback_device *dev);
static int allocate_timeout_image(struct v4l2_loopback_device *dev);
static void check_timers(struct v4l2_loopback_device *dev);
static const struct v4l2_file_operations v4l2_loopback_fops;
static const struct v4l2_ioctl_ops v4l2_loopback_ioctl_ops;

/* Queue helpers */
/* next functions sets buffer flags and adjusts counters accordingly */
static inline void set_done(struct v4l2l_buffer *buffer)
{
	buffer->buffer.flags &= ~V4L2_BUF_FLAG_QUEUED;
	buffer->buffer.flags |= V4L2_BUF_FLAG_DONE;
}

static inline void set_queued(struct v4l2l_buffer *buffer)
{
	buffer->buffer.flags &= ~V4L2_BUF_FLAG_DONE;
	buffer->buffer.flags |= V4L2_BUF_FLAG_QUEUED;
}

static inline void unset_flags(struct v4l2l_buffer *buffer)
{
	buffer->buffer.flags &= ~V4L2_BUF_FLAG_QUEUED;
	buffer->buffer.flags &= ~V4L2_BUF_FLAG_DONE;
}

/* V4L2 ioctl caps and params calls */
/* returns device capabilities
 * called on VIDIOC_QUERYCAP
 */
static int vidioc_querycap(struct file *file, void *priv, struct v4l2_capability *cap)
{
	struct v4l2_loopback_device *dev = v4l2loopback_getdevice(file);
	int devnr = ((struct v4l2loopback_private *)video_get_drvdata(dev->vdev))->devicenr;

	strlcpy(cap->driver, "v4l2 loopback", sizeof(cap->driver));

	if (card_label[devnr] != NULL) {
		snprintf(cap->card, sizeof(cap->card), card_label[devnr]);
	} else {
		snprintf(cap->card, sizeof(cap->card), "Dummy video device (0x%04X)", devnr);
	}

	snprintf(cap->bus_info, sizeof(cap->bus_info), "platform:v4l2loopback-%03d", devnr);

#if LINUX_VERSION_CODE < KERNEL_VERSION(3, 1, 0)
	/* since 3.1.0, the v4l2-core system is supposed to set the version */
	cap->version = V4L2LOOPBACK_VERSION_CODE;
#endif
	cap->capabilities =
#if LINUX_VERSION_CODE >= KERNEL_VERSION(3, 19, 0)
		V4L2_CAP_DEVICE_CAPS |
#endif
		V4L2_CAP_STREAMING | V4L2_CAP_READWRITE;

#ifdef V4L2_CAP_VIDEO_M2M
	cap->capabilities |= V4L2_CAP_VIDEO_M2M;
#endif /* V4L2_CAP_VIDEO_M2M */
	if (dev->announce_all_caps) {
		cap->capabilities |= V4L2_CAP_VIDEO_CAPTURE | V4L2_CAP_VIDEO_OUTPUT;
	} else {

		if (dev->ready_for_capture) {
			cap->capabilities |= V4L2_CAP_VIDEO_CAPTURE;
		}
		if (dev->ready_for_output) {
			cap->capabilities |= V4L2_CAP_VIDEO_OUTPUT;
		}
	}
#if LINUX_VERSION_CODE >= KERNEL_VERSION(3, 19, 0)
	cap->device_caps = (cap->capabilities & ~V4L2_CAP_DEVICE_CAPS);
#endif

#if LINUX_VERSION_CODE >= KERNEL_VERSION(3, 3, 0)
	cap->device_caps = cap->capabilities;
	cap->capabilities |= V4L2_CAP_DEVICE_CAPS;
#endif

	memset(cap->reserved, 0, sizeof(cap->reserved));
	return 0;
}

static int vidioc_enum_framesizes(struct file *file, void *fh, struct v4l2_frmsizeenum *argp)
{
	struct v4l2_loopback_device *dev;

	/* LATER: what does the index really  mean?
	 * if it's about enumerating formats, we can safely ignore it
	 * (CHECK)
	 */

	/* there can be only one... */
	if (argp->index)
		return -EINVAL;

	dev = v4l2loopback_getdevice(file);
	if (dev->ready_for_capture) {
		/* format has already been negotiated
		 * cannot change during runtime
		 */
		argp->type = V4L2_FRMSIZE_TYPE_DISCRETE;

		argp->discrete.width = dev->pix_format.width;
		argp->discrete.height = dev->pix_format.height;
	} else {
		/* if the format has not been negotiated yet, we accept anything
		 */
		argp->type = V4L2_FRMSIZE_TYPE_CONTINUOUS;

		argp->stepwise.min_width = V4L2LOOPBACK_SIZE_MIN_WIDTH;
		argp->stepwise.min_height = V4L2LOOPBACK_SIZE_MIN_HEIGHT;

		argp->stepwise.max_width = max_width;
		argp->stepwise.max_height = max_height;

		argp->stepwise.step_width = 1;
		argp->stepwise.step_height = 1;
	}
	return 0;
}

/* returns frameinterval (fps) for the set resolution
 * called on VIDIOC_ENUM_FRAMEINTERVALS
 */
static int vidioc_enum_frameintervals(struct file *file, void *fh, struct v4l2_frmivalenum *argp)
{
	struct v4l2_loopback_device *dev = v4l2loopback_getdevice(file);
	struct v4l2_loopback_opener *opener = file->private_data;

	if (dev->ready_for_capture) {
		if (opener->vidioc_enum_frameintervals_calls > 0)
			return -EINVAL;
		if (argp->width == dev->pix_format.width &&
				argp->height == dev->pix_format.height) {
			argp->type = V4L2_FRMIVAL_TYPE_DISCRETE;
			argp->discrete = dev->capture_param.timeperframe;
			opener->vidioc_enum_frameintervals_calls++;
			return 0;
		}
		return -EINVAL;
	}
	return 0;
}

/* ------------------ CAPTURE ----------------------- */

/* returns device formats
 * called on VIDIOC_ENUM_FMT, with v4l2_buf_type set to V4L2_BUF_TYPE_VIDEO_CAPTURE
 */
static int vidioc_enum_fmt_cap(struct file *file, void *fh, struct v4l2_fmtdesc *f)
{
	struct v4l2_loopback_device *dev;
	MARK();

	dev = v4l2loopback_getdevice(file);

	if (f->index)
		return -EINVAL;
	if (dev->ready_for_capture) {
		const __u32 format = dev->pix_format.pixelformat;

		snprintf(f->description, sizeof(f->description),
				"[%c%c%c%c]",
				(format >>  0) & 0xFF,
				(format >>  8) & 0xFF,
				(format >> 16) & 0xFF,
				(format >> 24) & 0xFF);

		f->pixelformat = dev->pix_format.pixelformat;
	} else {
		return -EINVAL;
	}
	f->flags = 0;
	MARK();
	return 0;
}

/* returns current video format format fmt
 * called on VIDIOC_G_FMT, with v4l2_buf_type set to V4L2_BUF_TYPE_VIDEO_CAPTURE
 */
static int vidioc_g_fmt_cap(struct file *file, void *priv, struct v4l2_format *fmt)
{
	struct v4l2_loopback_device *dev;
	MARK();

	dev = v4l2loopback_getdevice(file);

	if (!dev->ready_for_capture)
		return -EINVAL;

	fmt->fmt.pix = dev->pix_format;
	MARK();
	return 0;
}

/* checks if it is OK to change to format fmt;
 * actual check is done by inner_try_fmt_cap
 * just checking that pixelformat is OK and set other parameters, app should
 * obey this decision
 * called on VIDIOC_TRY_FMT, with v4l2_buf_type set to V4L2_BUF_TYPE_VIDEO_CAPTURE
 */
static int vidioc_try_fmt_cap(struct file *file, void *priv, struct v4l2_format *fmt)
{
	struct v4l2_loopback_opener *opener;
	struct v4l2_loopback_device *dev;
	char buf[5];

	opener = file->private_data;
	opener->type = READER;

	dev = v4l2loopback_getdevice(file);

	if (0 == dev->ready_for_capture) {
		dprintk("setting fmt_cap not possible yet\n");
		return -EBUSY;
	}

	if (fmt->fmt.pix.pixelformat != dev->pix_format.pixelformat)
		return -EINVAL;

	fmt->fmt.pix = dev->pix_format;

	buf[4] = 0;
	dprintk("capFOURCC=%s\n", fourcc2str(dev->pix_format.pixelformat, buf));
	return 0;
}

/* sets new output format, if possible
 * actually format is set  by input and we even do not check it, just return
 * current one, but it is possible to set subregions of input TODO(vasaka)
 * called on VIDIOC_S_FMT, with v4l2_buf_type set to V4L2_BUF_TYPE_VIDEO_CAPTURE
 */
static int vidioc_s_fmt_cap(struct file *file, void *priv, struct v4l2_format *fmt)
{
	return vidioc_try_fmt_cap(file, priv, fmt);
}


/* ------------------ OUTPUT ----------------------- */

/* returns device formats;
 * LATER: allow all formats
 * called on VIDIOC_ENUM_FMT, with v4l2_buf_type set to V4L2_BUF_TYPE_VIDEO_OUTPUT
 */
static int vidioc_enum_fmt_out(struct file *file, void *fh, struct v4l2_fmtdesc *f)
{
	struct v4l2_loopback_device *dev;
	const struct v4l2l_format *fmt;

	dev = v4l2loopback_getdevice(file);

	if (dev->ready_for_capture) {
		const __u32 format = dev->pix_format.pixelformat;

		/* format has been fixed by the writer, so only one single format is supported */
		if (f->index)
			return -EINVAL;

		fmt = format_by_fourcc(format);
		if (NULL == fmt)
			return -EINVAL;

		f->type = V4L2_BUF_TYPE_VIDEO_CAPTURE;
		/* f->flags = ??; */
		snprintf(f->description, sizeof(f->description), "%s", fmt->name);

		f->pixelformat = dev->pix_format.pixelformat;
	} else {
		__u32 format;
		/* fill in a dummy format */
                /* coverity[unsigned_compare] */
		if (f->index < 0 || f->index >= FORMATS)
			return -EINVAL;

		fmt = &formats[f->index];

		f->pixelformat = fmt->fourcc;
		format = f->pixelformat;

		/* strlcpy(f->description, "dummy OUT format", sizeof(f->description)); */
		snprintf(f->description, sizeof(f->description), "%s", fmt->name);

	}
	f->flags = 0;

	return 0;
}

/* returns current video format format fmt */
/* NOTE: this is called from the producer
 * so if format has not been negotiated yet,
 * it should return ALL of available formats,
 * called on VIDIOC_G_FMT, with v4l2_buf_type set to V4L2_BUF_TYPE_VIDEO_OUTPUT
 */
static int vidioc_g_fmt_out(struct file *file, void *priv, struct v4l2_format *fmt)
{
	struct v4l2_loopback_device *dev;
	struct v4l2_loopback_opener *opener;

	MARK();

	dev = v4l2loopback_getdevice(file);
	opener = file->private_data;
	opener->type = WRITER;
	dev->ready_for_output = 1;
	/*
	 * LATER: this should return the currently valid format
	 * gstreamer doesn't like it, if this returns -EINVAL, as it
	 * then concludes that there is _no_ valid format
	 * CHECK whether this assumption is wrong,
	 * or whether we have to always provide a valid format
	 */

	fmt->fmt.pix = dev->pix_format;
	return 0;
}

/* checks if it is OK to change to format fmt;
 * if format is negotiated do not change it
 * called on VIDIOC_TRY_FMT with v4l2_buf_type set to V4L2_BUF_TYPE_VIDEO_OUTPUT
 */
static int vidioc_try_fmt_out(struct file *file, void *priv, struct v4l2_format *fmt)
{
	struct v4l2_loopback_opener *opener;
	struct v4l2_loopback_device *dev;
	MARK();

	opener = file->private_data;
	opener->type = WRITER;

	dev = v4l2loopback_getdevice(file);
	dev->ready_for_output = 1;

	/* TODO(vasaka) loopback does not care about formats writer want to set,
	 * maybe it is a good idea to restrict format somehow */
	if (dev->ready_for_capture) {
		fmt->fmt.pix = dev->pix_format;
	} else {
		__u32 w = fmt->fmt.pix.width;
		__u32 h = fmt->fmt.pix.height;
		__u32 pixfmt = fmt->fmt.pix.pixelformat;
		const struct v4l2l_format *format = format_by_fourcc(pixfmt);

		if (w > max_width)
			w = max_width;
		if (h > max_height)
			h = max_height;

		dprintk("trying image %dx%d\n", w, h);

		if (w < 1)
			w = V4L2LOOPBACK_SIZE_DEFAULT_WIDTH;

		if (h < 1)
			h = V4L2LOOPBACK_SIZE_DEFAULT_HEIGHT;

		if (NULL == format)
			format = &formats[0];

		pix_format_set_size(&fmt->fmt.pix, format, w, h);

		fmt->fmt.pix.pixelformat = format->fourcc;
		fmt->fmt.pix.colorspace = V4L2_COLORSPACE_SRGB;

		if (V4L2_FIELD_ANY == fmt->fmt.pix.field)
			fmt->fmt.pix.field = V4L2_FIELD_NONE;

		/* FIXXME: try_fmt should never modify the device-state */
		dev->pix_format = fmt->fmt.pix;
	}
	return 0;
}

/* sets new output format, if possible;
 * allocate data here because we do not know if it will be streaming or
 * read/write IO
 * called on VIDIOC_S_FMT with v4l2_buf_type set to V4L2_BUF_TYPE_VIDEO_OUTPUT
 */
static int vidioc_s_fmt_out(struct file *file, void *priv, struct v4l2_format *fmt)
{
	struct v4l2_loopback_device *dev;
	char buf[5];
	int ret;
	MARK();

	dev = v4l2loopback_getdevice(file);
	ret = vidioc_try_fmt_out(file, priv, fmt);

	dprintk("s_fmt_out(%d) %d...%d\n", ret, dev->ready_for_capture, dev->pix_format.sizeimage);

	buf[4] = 0;
	dprintk("outFOURCC=%s\n", fourcc2str(dev->pix_format.pixelformat, buf));

	if (ret < 0)
		return ret;

	if (!dev->ready_for_capture) {
		dev->buffer_size = PAGE_ALIGN(dev->pix_format.sizeimage);
		fmt->fmt.pix.sizeimage = dev->buffer_size;
		allocate_buffers(dev);
	}
	return ret;
}

/*#define V4L2L_OVERLAY*/
#ifdef V4L2L_OVERLAY
/* ------------------ OVERLAY ----------------------- */
/* currently unsupported */
/* GSTreamer's v4l2sink is buggy, as it requires the overlay to work
 * while it should only require it, if overlay is requested
 * once the gstreamer element is fixed, remove the overlay dummies
 */
#warning OVERLAY dummies
static int vidioc_g_fmt_overlay(struct file *file, void *priv, struct v4l2_format *fmt)
{
	return 0;
}

static int vidioc_s_fmt_overlay(struct file *file, void *priv, struct v4l2_format *fmt)
{
	return 0;
}
#endif /* V4L2L_OVERLAY */


/* ------------------ PARAMs ----------------------- */

/* get some data flow parameters, only capability, fps and readbuffers has
 * effect on this driver
 * called on VIDIOC_G_PARM
 */
static int vidioc_g_parm(struct file *file, void *priv, struct v4l2_streamparm *parm)
{
	/* do not care about type of opener, hope this enums would always be
	 * compatible */
	struct v4l2_loopback_device *dev;
	MARK();

	dev = v4l2loopback_getdevice(file);
	parm->parm.capture = dev->capture_param;
	return 0;
}

/* get some data flow parameters, only capability, fps and readbuffers has
 * effect on this driver
 * called on VIDIOC_S_PARM
 */
static int vidioc_s_parm(struct file *file, void *priv, struct v4l2_streamparm *parm)
{
	struct v4l2_loopback_device *dev;
	int err=0;
	MARK();

	dev = v4l2loopback_getdevice(file);
	dprintk("vidioc_s_parm called frate=%d/%d\n",
			parm->parm.capture.timeperframe.numerator,
			parm->parm.capture.timeperframe.denominator);

	switch (parm->type) {
	case V4L2_BUF_TYPE_VIDEO_CAPTURE:
                if ((err=set_timeperframe(dev, &parm->parm.capture.timeperframe)) < 0)
		  return err;
		break;
	case V4L2_BUF_TYPE_VIDEO_OUTPUT:
                if ((err=set_timeperframe(dev, &parm->parm.capture.timeperframe)) < 0)
		  return err;
		break;
	default:
		return -1;
	}

	parm->parm.capture = dev->capture_param;
	return 0;
}

#ifdef V4L2LOOPBACK_WITH_STD
/* sets a tv standard, actually we do not need to handle this any special way
 * added to support effecttv
 * called on VIDIOC_S_STD
 */
static int vidioc_s_std(struct file *file, void *private_data, v4l2_std_id *_std)
{
	v4l2_std_id req_std = 0, supported_std = 0;
	const v4l2_std_id all_std = V4L2_STD_ALL, no_std = 0;

	if (_std) {
		req_std = *_std;
		*_std = all_std;
	}

	/* we support everything in V4L2_STD_ALL, but not more... */
	supported_std = (all_std & req_std);
	if (no_std == supported_std)
		return -EINVAL;

	return 0;
}


/* gets a fake video standard
 * called on VIDIOC_G_STD
 */
static int vidioc_g_std(struct file *file, void *private_data, v4l2_std_id *norm)
{
	if (norm)
		*norm = V4L2_STD_ALL;
	return 0;
}
/* gets a fake video standard
 * called on VIDIOC_QUERYSTD
 */
static int vidioc_querystd(struct file *file, void *private_data, v4l2_std_id *norm)
{
	if (norm)
		*norm = V4L2_STD_ALL;
	return 0;
}
#endif /* V4L2LOOPBACK_WITH_STD */

/* get ctrls info
 * called on VIDIOC_QUERYCTRL
 */
static int vidioc_queryctrl(struct file *file, void *fh, struct v4l2_queryctrl *q)
{
	const struct v4l2_ctrl_config *cnf = 0;
	switch (q->id) {
	case CID_KEEP_FORMAT:
		cnf = &v4l2loopback_ctrl_keepformat;
		break;
	case CID_SUSTAIN_FRAMERATE:
		cnf = &v4l2loopback_ctrl_sustainframerate;
		break;
	case CID_TIMEOUT:
		cnf = &v4l2loopback_ctrl_timeout;
		break;
	case CID_TIMEOUT_IMAGE_IO:
		cnf = &v4l2loopback_ctrl_timeoutimageio;
		break;
	default:
		return -EINVAL;
	}
	if (!cnf)
		BUG();

	strcpy(q->name, cnf->name);
	q->default_value=cnf->def;
	q->type = cnf->type;
	q->minimum = cnf->min;
	q->maximum = cnf->max;
	q->step = cnf->step;

	memset(q->reserved, 0, sizeof(q->reserved));
	return 0;
}


static int vidioc_g_ctrl(struct file *file, void *fh, struct v4l2_control *c)
{
	struct v4l2_loopback_device *dev = v4l2loopback_getdevice(file);

	switch (c->id) {
	case CID_KEEP_FORMAT:
		c->value = dev->keep_format;
		break;
	case CID_SUSTAIN_FRAMERATE:
		c->value = dev->sustain_framerate;
		break;
	case CID_TIMEOUT:
		c->value = jiffies_to_msecs(dev->timeout_jiffies);
		break;
	case CID_TIMEOUT_IMAGE_IO:
		c->value = dev->timeout_image_io;
		break;
	default:
		return -EINVAL;
	}

	return 0;
}


static int v4l2loopback_set_ctrl( struct v4l2_loopback_device *dev,
				  u32 id,
				  s64 val)
{
	switch (id) {
	case CID_KEEP_FORMAT:
		if (val < 0 || val > 1)
			return -EINVAL;
		dev->keep_format = val;
		try_free_buffers(dev);
		break;
	case CID_SUSTAIN_FRAMERATE:
		if (val < 0 || val > 1)
			return -EINVAL;
		spin_lock_bh(&dev->lock);
		dev->sustain_framerate = val;
		check_timers(dev);
		spin_unlock_bh(&dev->lock);
		break;
	case CID_TIMEOUT:
		if (val < 0 || val > MAX_TIMEOUT)
			return -EINVAL;
		spin_lock_bh(&dev->lock);
		dev->timeout_jiffies = msecs_to_jiffies(val);
		check_timers(dev);
		spin_unlock_bh(&dev->lock);
		allocate_timeout_image(dev);
		break;
	case CID_TIMEOUT_IMAGE_IO:
		if (val < 0 || val > 1)
			return -EINVAL;
		dev->timeout_image_io = val;
		break;
	default:
		return -EINVAL;
	}
	return 0;
}

static int v4l2loopback_s_ctrl(struct v4l2_ctrl *ctrl)
{
	struct v4l2_loopback_device *dev = container_of(ctrl->handler, struct v4l2_loopback_device, ctrl_handler);
	return v4l2loopback_set_ctrl(dev, ctrl->id, ctrl->val64);
}
static int vidioc_s_ctrl(struct file *file, void *fh, struct v4l2_control *c)
{
	struct v4l2_loopback_device *dev = v4l2loopback_getdevice(file);
	return v4l2loopback_set_ctrl(dev, c->id, c->value);

	return 0;
}

/* returns set of device outputs, in our case there is only one
 * called on VIDIOC_ENUMOUTPUT
 */
static int vidioc_enum_output(struct file *file, void *fh, struct v4l2_output *outp)
{
	__u32 index = outp->index;
	struct v4l2_loopback_device *dev = v4l2loopback_getdevice(file);
	MARK();

        if (!dev->announce_all_caps && !dev->ready_for_output)
		return -ENOTTY;

	if (0 != index)
		return -EINVAL;

	/* clear all data (including the reserved fields) */
	memset(outp, 0, sizeof(*outp));

	outp->index = index;
	strlcpy(outp->name, "loopback in", sizeof(outp->name));
	outp->type = V4L2_OUTPUT_TYPE_ANALOG;
	outp->audioset = 0;
	outp->modulator = 0;
#ifdef V4L2LOOPBACK_WITH_STD
	outp->std = V4L2_STD_ALL;
# ifdef V4L2_OUT_CAP_STD
	outp->capabilities |= V4L2_OUT_CAP_STD;
# endif /*  V4L2_OUT_CAP_STD */
#endif /* V4L2LOOPBACK_WITH_STD */

	return 0;
}

/* which output is currently active,
 * called on VIDIOC_G_OUTPUT
 */
static int vidioc_g_output(struct file *file, void *fh, unsigned int *i)
{
	struct v4l2_loopback_device *dev = v4l2loopback_getdevice(file);
        if (!dev->announce_all_caps && !dev->ready_for_output)
		return -ENOTTY;
	if (i)
		*i = 0;
	return 0;
}

/* set output, can make sense if we have more than one video src,
 * called on VIDIOC_S_OUTPUT
 */
static int vidioc_s_output(struct file *file, void *fh, unsigned int i)
{
	struct v4l2_loopback_device *dev = v4l2loopback_getdevice(file);
        if (!dev->announce_all_caps && !dev->ready_for_output)
		return -ENOTTY;

	if (i)
		return -EINVAL;

	return 0;
}


/* returns set of device inputs, in our case there is only one,
 * but later I may add more
 * called on VIDIOC_ENUMINPUT
 */
static int vidioc_enum_input(struct file *file, void *fh, struct v4l2_input *inp)
{
	__u32 index = inp->index;
	struct v4l2_loopback_device *dev = v4l2loopback_getdevice(file);
	MARK();
        if (!dev->announce_all_caps && !dev->ready_for_capture)
		return -ENOTTY;

	if (0 != index)
		return -EINVAL;

	/* clear all data (including the reserved fields) */
	memset(inp, 0, sizeof(*inp));

	inp->index = index;
	strlcpy(inp->name, "loopback", sizeof(inp->name));
	inp->type = V4L2_INPUT_TYPE_CAMERA;
	inp->audioset = 0;
	inp->tuner = 0;
	inp->status = 0;

#ifdef V4L2LOOPBACK_WITH_STD
	inp->std = V4L2_STD_ALL;
# ifdef V4L2_IN_CAP_STD
	inp->capabilities |= V4L2_IN_CAP_STD;
# endif
#endif /* V4L2LOOPBACK_WITH_STD */

	return 0;
}

/* which input is currently active,
 * called on VIDIOC_G_INPUT
 */
static int vidioc_g_input(struct file *file, void *fh, unsigned int *i)
{
	struct v4l2_loopback_device *dev = v4l2loopback_getdevice(file);
        if (!dev->announce_all_caps && !dev->ready_for_capture)
		return -ENOTTY;
	if (i)
		*i = 0;
	return 0;
}

/* set input, can make sense if we have more than one video src,
 * called on VIDIOC_S_INPUT
 */
static int vidioc_s_input(struct file *file, void *fh, unsigned int i)
{
	struct v4l2_loopback_device *dev = v4l2loopback_getdevice(file);
        if (!dev->announce_all_caps && !dev->ready_for_capture)
		return -ENOTTY;
	if (i == 0)
		return 0;
	return -EINVAL;
}

/* --------------- V4L2 ioctl buffer related calls ----------------- */

/* negotiate buffer type
 * only mmap streaming supported
 * called on VIDIOC_REQBUFS
 */
static int vidioc_reqbufs(struct file *file, void *fh, struct v4l2_requestbuffers *b)
{
	struct v4l2_loopback_device *dev;
	struct v4l2_loopback_opener *opener;
	int i;
	MARK();

	dev = v4l2loopback_getdevice(file);
	opener = file->private_data;

	dprintk("reqbufs: %d\t%d=%d\n", b->memory, b->count, dev->buffers_number);
	if (opener->timeout_image_io) {
		if (b->memory != V4L2_MEMORY_MMAP)
			return -EINVAL;
		b->count = 1;
		return 0;
	}

	init_buffers(dev);
	switch (b->memory) {
	case V4L2_MEMORY_MMAP:
		/* do nothing here, buffers are always allocated*/
		if (b->count < 1 || dev->buffers_number < 1)
			return 0;

		if (b->count > dev->buffers_number)
			b->count = dev->buffers_number;

		/* make sure that outbufs_list contains buffers from 0 to used_buffers-1
		 * actually, it will have been already populated via v4l2_loopback_init()
		 * at this point */
		if (list_empty(&dev->outbufs_list)) {
			for (i = 0; i < dev->used_buffers; ++i)
				list_add_tail(&dev->buffers[i].list_head, &dev->outbufs_list);
		}

		/* also, if dev->used_buffers is going to be decreased, we should remove
		 * out-of-range buffers from outbufs_list, and fix bufpos2index mapping */
		if (b->count < dev->used_buffers) {
			struct v4l2l_buffer *pos, *n;

			list_for_each_entry_safe(pos, n, &dev->outbufs_list, list_head) {
				if (pos->buffer.index >= b->count)
					list_del(&pos->list_head);
			}

			/* after we update dev->used_buffers, buffers in outbufs_list will
			 * correspond to dev->write_position + [0;b->count-1] range */
			i = dev->write_position;
			list_for_each_entry(pos, &dev->outbufs_list, list_head) {
				dev->bufpos2index[i % b->count] = pos->buffer.index;
				++i;
			}
		}

		opener->buffers_number = b->count;
		if (opener->buffers_number < dev->used_buffers)
			dev->used_buffers = opener->buffers_number;
		return 0;
	default:
		return -EINVAL;
	}
}

/* returns buffer asked for;
 * give app as many buffers as it wants, if it less than MAX,
 * but map them in our inner buffers
 * called on VIDIOC_QUERYBUF
 */
static int vidioc_querybuf(struct file *file, void *fh, struct v4l2_buffer *b)
{
	enum v4l2_buf_type type;
	int index;
	struct v4l2_loopback_device *dev;
	struct v4l2_loopback_opener *opener;

	MARK();

	type = b->type;
	index = b->index;
	dev = v4l2loopback_getdevice(file);
	opener = file->private_data;

	if ((b->type != V4L2_BUF_TYPE_VIDEO_CAPTURE) &&
			(b->type != V4L2_BUF_TYPE_VIDEO_OUTPUT)) {
		return -EINVAL;
	}
	if (b->index > max_buffers)
		return -EINVAL;

	if (opener->timeout_image_io)
		*b = dev->timeout_image_buffer.buffer;
	else
		*b = dev->buffers[b->index % dev->used_buffers].buffer;

	b->type = type;
	b->index = index;
	dprintkrw("buffer type: %d (of %d with size=%ld)\n", b->memory, dev->buffers_number, dev->buffer_size);
	return 0;
}

static void buffer_written(struct v4l2_loopback_device *dev, struct v4l2l_buffer *buf)
{
	del_timer_sync(&dev->sustain_timer);
	del_timer_sync(&dev->timeout_timer);
	spin_lock_bh(&dev->lock);

	dev->bufpos2index[dev->write_position % dev->used_buffers] = buf->buffer.index;
	list_move_tail(&buf->list_head, &dev->outbufs_list);
	++dev->write_position;
	dev->reread_count = 0;

	check_timers(dev);
	spin_unlock_bh(&dev->lock);
}

/* put buffer to queue
 * called on VIDIOC_QBUF
 */
static int vidioc_qbuf(struct file *file, void *private_data, struct v4l2_buffer *buf)
{
	struct v4l2_loopback_device *dev;
	struct v4l2_loopback_opener *opener;
	struct v4l2l_buffer *b;
	int index;

	dev = v4l2loopback_getdevice(file);
	opener = file->private_data;

	if (buf->index > max_buffers)
		return -EINVAL;
	if (opener->timeout_image_io)
		return 0;

	index = buf->index % dev->used_buffers;
	b = &dev->buffers[index];

	switch (buf->type) {
	case V4L2_BUF_TYPE_VIDEO_CAPTURE:
		dprintkrw("capture QBUF index: %d\n", index);
		set_queued(b);
		return 0;
	case V4L2_BUF_TYPE_VIDEO_OUTPUT:
		dprintkrw("output QBUF pos: %d index: %d\n", dev->write_position, index);
		do_gettimeofday(&b->buffer.timestamp);
		set_done(b);
		buffer_written(dev, b);
		wake_up_all(&dev->read_event);
		return 0;
	default:
		return -EINVAL;
	}
}

static int can_read(struct v4l2_loopback_device *dev, struct v4l2_loopback_opener *opener)
{
	int ret;

	spin_lock_bh(&dev->lock);
	check_timers(dev);
	ret = dev->write_position > opener->read_position
		|| dev->reread_count > opener->reread_count
		|| dev->timeout_happened;
	spin_unlock_bh(&dev->lock);
	return ret;
}

static int get_capture_buffer(struct file *file)
{
	struct v4l2_loopback_device *dev = v4l2loopback_getdevice(file);
	struct v4l2_loopback_opener *opener = file->private_data;
	int pos, ret;
	int timeout_happened;

	if ((file->f_flags & O_NONBLOCK) &&
	    (dev->write_position <= opener->read_position &&
	     dev->reread_count <= opener->reread_count && !dev->timeout_happened))
		return -EAGAIN;
	wait_event_interruptible(dev->read_event, can_read(dev, opener));

	spin_lock_bh(&dev->lock);
	if (dev->write_position == opener->read_position) {
		if (dev->reread_count > opener->reread_count + 2)
			opener->reread_count = dev->reread_count - 1;
		++opener->reread_count;
		pos = (opener->read_position + dev->used_buffers - 1) % dev->used_buffers;
	} else {
		opener->reread_count = 0;
		if (dev->write_position > opener->read_position + 2)
			opener->read_position = dev->write_position - 1;
		pos = opener->read_position % dev->used_buffers;
		++opener->read_position;
	}
	timeout_happened = dev->timeout_happened;
	dev->timeout_happened = 0;
	spin_unlock_bh(&dev->lock);

	ret = dev->bufpos2index[pos];
	if (timeout_happened) {
		/* although allocated on-demand, timeout_image is freed only
		 * in free_buffers(), so we don't need to worry about it being
		 * deallocated suddenly */
		memcpy(dev->image + dev->buffers[ret].buffer.m.offset,
		       dev->timeout_image, dev->buffer_size);
	}
	return ret;
}

/* put buffer to dequeue
 * called on VIDIOC_DQBUF
 */
static int vidioc_dqbuf(struct file *file, void *private_data, struct v4l2_buffer *buf)
{
	struct v4l2_loopback_device *dev;
	struct v4l2_loopback_opener *opener;
	int index;
	struct v4l2l_buffer *b;

	dev = v4l2loopback_getdevice(file);
	opener = file->private_data;
	if (opener->timeout_image_io) {
		*buf = dev->timeout_image_buffer.buffer;
		return 0;
	}

	switch (buf->type) {
	case V4L2_BUF_TYPE_VIDEO_CAPTURE:
		index = get_capture_buffer(file);
		if (index < 0)
			return index;
		dprintkrw("capture DQBUF pos: %d index: %d\n", opener->read_position - 1, index);
		if (!(dev->buffers[index].buffer.flags&V4L2_BUF_FLAG_MAPPED)) {
			dprintk("trying to return not mapped buf[%d]\n", index);
			return -EINVAL;
		}
		unset_flags(&dev->buffers[index]);
		*buf = dev->buffers[index].buffer;
		return 0;
	case V4L2_BUF_TYPE_VIDEO_OUTPUT:
		b = list_entry(dev->outbufs_list.next, struct v4l2l_buffer, list_head);
		list_move_tail(&b->list_head, &dev->outbufs_list);
		dprintkrw("output DQBUF index: %d\n", b->buffer.index);
		unset_flags(b);
		*buf = b->buffer;
		buf->type = V4L2_BUF_TYPE_VIDEO_OUTPUT;
		return 0;
	default:
		return -EINVAL;
	}
}

/* ------------- STREAMING ------------------- */

/* start streaming
 * called on VIDIOC_STREAMON
 */
static int vidioc_streamon(struct file *file, void *private_data, enum v4l2_buf_type type)
{
	struct v4l2_loopback_device *dev;
	int ret;
	MARK();

	dev = v4l2loopback_getdevice(file);

	switch (type) {
	case V4L2_BUF_TYPE_VIDEO_OUTPUT:
		dev->ready_for_output = 0;
		if (!dev->ready_for_capture) {
			ret = allocate_buffers(dev);
			if (ret < 0)
				return ret;
			dev->ready_for_capture = 1;
		}
		return 0;
	case V4L2_BUF_TYPE_VIDEO_CAPTURE:
		if (!dev->ready_for_capture)
			return -EIO;
		return 0;
	default:
		return -EINVAL;
	}
}

/* stop streaming
 * called on VIDIOC_STREAMOFF
 */
static int vidioc_streamoff(struct file *file, void *private_data, enum v4l2_buf_type type)
{
	MARK();
	dprintk("%d\n", type);
	return 0;
}

#ifdef CONFIG_VIDEO_V4L1_COMPAT
static int vidiocgmbuf(struct file *file, void *fh, struct video_mbuf *p)
{
	struct v4l2_loopback_device *dev;
	MARK();

	dev = v4l2loopback_getdevice(file);
	p->frames = dev->buffers_number;
	p->offsets[0] = 0;
	p->offsets[1] = 0;
	p->size = dev->buffer_size;
	return 0;
}
#endif

/* file operations */
static void vm_open(struct vm_area_struct *vma)
{
	struct v4l2l_buffer *buf;
	MARK();

	buf = vma->vm_private_data;
	buf->use_count++;
}

static void vm_close(struct vm_area_struct *vma)
{
	struct v4l2l_buffer *buf;
	MARK();

	buf = vma->vm_private_data;
	buf->use_count--;
}

static struct vm_operations_struct vm_ops = {
	.open = vm_open,
	.close = vm_close,
};

static int v4l2_loopback_mmap(struct file *file, struct vm_area_struct *vma)
{
	int i;
	unsigned long addr;
	unsigned long start;
	unsigned long size;
	struct v4l2_loopback_device *dev;
	struct v4l2_loopback_opener *opener;
	struct v4l2l_buffer *buffer = NULL;
	MARK();

	start = (unsigned long) vma->vm_start;
	size = (unsigned long) (vma->vm_end - vma->vm_start);

	dev = v4l2loopback_getdevice(file);
	opener = file->private_data;

	if (size > dev->buffer_size) {
		dprintk("userspace tries to mmap too much, fail\n");
		return -EINVAL;
	}
	if (opener->timeout_image_io) {
		/* we are going to map the timeout_image_buffer */
		if ((vma->vm_pgoff << PAGE_SHIFT) != dev->buffer_size * MAX_BUFFERS) {
			dprintk("invalid mmap offset for timeout_image_io mode\n");
			return -EINVAL;
		}
	} else if ((vma->vm_pgoff << PAGE_SHIFT) >
			dev->buffer_size * (dev->buffers_number - 1)) {
		dprintk("userspace tries to mmap too far, fail\n");
		return -EINVAL;
	}

	/* FIXXXXXME: allocation should not happen here! */
	if (NULL == dev->image)
		if (allocate_buffers(dev) < 0)
			return -EINVAL;

	if (opener->timeout_image_io) {
		buffer = &dev->timeout_image_buffer;
		addr = (unsigned long)dev->timeout_image;
	} else {
		for (i = 0; i < dev->buffers_number; ++i) {
			buffer = &dev->buffers[i];
			if ((buffer->buffer.m.offset >> PAGE_SHIFT) == vma->vm_pgoff)
				break;
		}

		if (NULL == buffer)
			return -EINVAL;

		addr = (unsigned long) dev->image + (vma->vm_pgoff << PAGE_SHIFT);
	}

	while (size > 0) {
		struct page *page;

		page = (void *)vmalloc_to_page((void *)addr);

		if (vm_insert_page(vma, start, page) < 0)
			return -EAGAIN;

		start += PAGE_SIZE;
		addr += PAGE_SIZE;
		size -= PAGE_SIZE;
	}

	vma->vm_ops = &vm_ops;
	vma->vm_private_data = buffer;
	buffer->buffer.flags |= V4L2_BUF_FLAG_MAPPED;

	vm_open(vma);

	MARK();
	return 0;
}

static unsigned int v4l2_loopback_poll(struct file *file, struct poll_table_struct *pts)
{
	struct v4l2_loopback_opener *opener;
	struct v4l2_loopback_device *dev;
	int ret_mask = 0;
	MARK();

	opener = file->private_data;
	dev    = v4l2loopback_getdevice(file);

	switch (opener->type) {
	case WRITER:
		ret_mask = POLLOUT | POLLWRNORM;
		break;
	case READER:
		poll_wait(file, &dev->read_event, pts);
		if (can_read(dev, opener))
			ret_mask =  POLLIN | POLLRDNORM;
		break;
	default:
		ret_mask = -POLLERR;
	}
	MARK();

	return ret_mask;
}

/* do not want to limit device opens, it can be as many readers as user want,
 * writers are limited by means of setting writer field */
static int v4l2_loopback_open(struct file *file)
{
	struct v4l2_loopback_device *dev;
	struct v4l2_loopback_opener *opener;
	MARK();

	dev = v4l2loopback_getdevice(file);

	if (dev->open_count.counter >= dev->max_openers)
		return -EBUSY;
	/* kfree on close */
	opener = kzalloc(sizeof(*opener), GFP_KERNEL);
	if (opener == NULL)
		return -ENOMEM;
	file->private_data = opener;
	atomic_inc(&dev->open_count);

	opener->timeout_image_io = dev->timeout_image_io;
	dev->timeout_image_io = 0;

	if (opener->timeout_image_io) {
		int r = allocate_timeout_image(dev);

		if (r < 0) {
			dprintk("timeout image allocation failed\n");
			return r;
		}
	}
	dprintk("opened dev:%p with image:%p\n", dev, dev ? dev->image : NULL);
	MARK();
	return 0;
}

static int v4l2_loopback_close(struct file *file)
{
	struct v4l2_loopback_opener *opener;
	struct v4l2_loopback_device *dev;
	int iswriter=0;
	MARK();

	opener = file->private_data;
	dev    = v4l2loopback_getdevice(file);

	if(WRITER == opener->type)
		iswriter = 1;

	atomic_dec(&dev->open_count);
	if (dev->open_count.counter == 0) {
		del_timer_sync(&dev->sustain_timer);
		del_timer_sync(&dev->timeout_timer);
	}
	try_free_buffers(dev);
	kfree(opener);
	if(iswriter) {
		dev->ready_for_output = 1;
	}
	MARK();
	return 0;
}

static ssize_t v4l2_loopback_read(struct file *file,
		char __user *buf, size_t count, loff_t *ppos)
{
	int read_index;
	struct v4l2_loopback_opener *opener;
	struct v4l2_loopback_device *dev;
	MARK();

	opener = file->private_data;
	dev    = v4l2loopback_getdevice(file);

	read_index = get_capture_buffer(file);
        if (read_index < 0)
          return read_index;
	if (count > dev->buffer_size)
		count = dev->buffer_size;
	if (copy_to_user((void *)buf, (void *)(dev->image +
			dev->buffers[read_index].buffer.m.offset), count)) {
		printk(KERN_ERR
			"v4l2-loopback: failed copy_from_user() in write buf\n");
		return -EFAULT;
	}
	dprintkrw("leave v4l2_loopback_read()\n");
	return count;
}

static ssize_t v4l2_loopback_write(struct file *file,
		const char __user *buf, size_t count, loff_t *ppos)
{
	struct v4l2_loopback_device *dev;
	int write_index;
	struct v4l2_buffer *b;
	int ret;
	MARK();

	dev = v4l2loopback_getdevice(file);

	/* there's at least one writer, so don'stop announcing output capabilities */
	dev->ready_for_output = 0;

	if (!dev->ready_for_capture) {
		ret = allocate_buffers(dev);
		if (ret < 0)
			return ret;
		dev->ready_for_capture = 1;
	}
	dprintkrw("v4l2_loopback_write() trying to write %zu bytes\n", count);
	if (count > dev->buffer_size)
		count = dev->buffer_size;

	write_index = dev->write_position % dev->used_buffers;
	b = &dev->buffers[write_index].buffer;

	if (copy_from_user((void *)(dev->image + b->m.offset), (void *)buf, count)) {
		printk(KERN_ERR
			"v4l2-loopback: failed copy_from_user() in write buf, could not write %zu\n",
			count);
		return -EFAULT;
	}
	do_gettimeofday(&b->timestamp);
	b->sequence = dev->write_position;
	buffer_written(dev, &dev->buffers[write_index]);
	wake_up_all(&dev->read_event);
	dprintkrw("leave v4l2_loopback_write()\n");
	return count;
}

/* init functions */
/* frees buffers, if already allocated */
static int free_buffers(struct v4l2_loopback_device *dev)
{
	MARK();
	dprintk("freeing image@%p for dev:%p\n", dev ? dev->image : NULL, dev);
	if (dev->image) {
		vfree(dev->image);
		dev->image = NULL;
	}
	if (dev->timeout_image) {
		vfree(dev->timeout_image);
		dev->timeout_image = NULL;
	}
	dev->imagesize = 0;

	return 0;
}
/* frees buffers, if they are no longer needed */
static void try_free_buffers(struct v4l2_loopback_device *dev)
{
	MARK();
	if (0 == dev->open_count.counter && !dev->keep_format) {
		free_buffers(dev);
		dev->ready_for_capture = 0;
		dev->buffer_size = 0;
		dev->write_position = 0;
	}
}
/* allocates buffers, if buffer_size is set */
static int allocate_buffers(struct v4l2_loopback_device *dev)
{
	MARK();
	/* vfree on close file operation in case no open handles left */
	if (0 == dev->buffer_size)
		return -EINVAL;

	if (dev->image) {
		dprintk("allocating buffers again: %ld %ld\n",
			dev->buffer_size * dev->buffers_number, dev->imagesize);
		/* FIXME: prevent double allocation more intelligently! */
		if (dev->buffer_size * dev->buffers_number == dev->imagesize)
			return 0;

		/* if there is only one writer, no problem should occur */
		if (dev->open_count.counter == 1)
			free_buffers(dev);
		else
			return -EINVAL;
	}

	dev->imagesize = dev->buffer_size * dev->buffers_number;

	dprintk("allocating %ld = %ldx%d\n", dev->imagesize, dev->buffer_size, dev->buffers_number);

	dev->image = vmalloc(dev->imagesize);
	if (dev->timeout_jiffies > 0)
		allocate_timeout_image(dev);

	if (dev->image == NULL)
		return -ENOMEM;
	dprintk("vmallocated %ld bytes\n", dev->imagesize);
	MARK();
	init_buffers(dev);
	return 0;
}

/* init inner buffers, they are capture mode and flags are set as
 * for capture mod buffers */
static void init_buffers(struct v4l2_loopback_device *dev)
{
	int i;
	int buffer_size;
	int bytesused;
	MARK();

	buffer_size = dev->buffer_size;
	bytesused = dev->pix_format.sizeimage;

	for (i = 0; i < dev->buffers_number; ++i) {
		struct v4l2_buffer *b = &dev->buffers[i].buffer;
		b->index             = i;
		b->bytesused         = bytesused;
		b->length            = buffer_size;
		b->field             = V4L2_FIELD_NONE;
		b->flags             = 0;
#if LINUX_VERSION_CODE < KERNEL_VERSION(3, 6, 1)
		b->input             = 0;
#endif
		b->m.offset          = i * buffer_size;
		b->memory            = V4L2_MEMORY_MMAP;
		b->sequence          = 0;
		b->timestamp.tv_sec  = 0;
		b->timestamp.tv_usec = 0;
		b->type              = V4L2_BUF_TYPE_VIDEO_CAPTURE;

		do_gettimeofday(&b->timestamp);
	}
	dev->timeout_image_buffer = dev->buffers[0];
	dev->timeout_image_buffer.buffer.m.offset = MAX_BUFFERS * buffer_size;
	MARK();
}

static int allocate_timeout_image(struct v4l2_loopback_device *dev)
{
	MARK();
	if (dev->buffer_size <= 0)
		return -EINVAL;

	if (dev->timeout_image == NULL) {
		dev->timeout_image = v4l2l_vzalloc(dev->buffer_size);
		if (dev->timeout_image == NULL)
			return -ENOMEM;
	}
	return 0;
}

/* fills and register video device */
static void init_vdev(struct video_device *vdev, int nr)
{
	MARK();
	snprintf(vdev->name, sizeof(vdev->name), "Loopback video device %X", nr);

#ifdef V4L2LOOPBACK_WITH_STD
	vdev->tvnorms      = V4L2_STD_ALL;
	vdev->current_norm = V4L2_STD_ALL;
#endif /* V4L2LOOPBACK_WITH_STD */

	vdev->vfl_type     = VFL_TYPE_GRABBER;
	vdev->fops         = &v4l2_loopback_fops;
	vdev->ioctl_ops    = &v4l2_loopback_ioctl_ops;
	vdev->release      = &video_device_release;
	vdev->minor        = -1;
	if (debug > 1)
		#if LINUX_VERSION_CODE < KERNEL_VERSION(3, 20, 0)
			vdev->debug = V4L2_DEBUG_IOCTL | V4L2_DEBUG_IOCTL_ARG;
		#else
			vdev->dev_debug = V4L2_DEV_DEBUG_IOCTL | V4L2_DEV_DEBUG_IOCTL_ARG;
		#endif

	/* since kernel-3.7, there is a new field 'vfl_dir' that has to be
	 * set to VFL_DIR_M2M for bidrectional devices */
#ifdef VFL_DIR_M2M
	vdev->vfl_dir = VFL_DIR_M2M;
#endif

	MARK();
}

/* init default capture parameters, only fps may be changed in future */
static void init_capture_param(struct v4l2_captureparm *capture_param)
{
	MARK();
	capture_param->capability               = 0;
	capture_param->capturemode              = 0;
	capture_param->extendedmode             = 0;
	capture_param->readbuffers              = max_buffers;
	capture_param->timeperframe.numerator   = 1;
	capture_param->timeperframe.denominator = 30;
}

static void check_timers(struct v4l2_loopback_device *dev)
{
	if (!dev->ready_for_capture)
		return;

	if (dev->timeout_jiffies > 0 && !timer_pending(&dev->timeout_timer))
		mod_timer(&dev->timeout_timer, jiffies + dev->timeout_jiffies);
	if (dev->sustain_framerate && !timer_pending(&dev->sustain_timer))
		mod_timer(&dev->sustain_timer, jiffies + dev->frame_jiffies * 3 / 2);
}

static void sustain_timer_clb(unsigned long nr)
{
	struct v4l2_loopback_device *dev = devs[nr];

	spin_lock(&dev->lock);
	if (dev->sustain_framerate) {
		dev->reread_count++;
		dprintkrw("reread: %d %d\n", dev->write_position, dev->reread_count);
		if (dev->reread_count == 1)
			mod_timer(&dev->sustain_timer, jiffies + max(1UL, dev->frame_jiffies / 2));
		else
			mod_timer(&dev->sustain_timer, jiffies + dev->frame_jiffies);
		wake_up_all(&dev->read_event);
	}
	spin_unlock(&dev->lock);
}

static void timeout_timer_clb(unsigned long nr)
{
	struct v4l2_loopback_device *dev = devs[nr];

	spin_lock(&dev->lock);
	if (dev->timeout_jiffies > 0) {
		dev->timeout_happened = 1;
		mod_timer(&dev->timeout_timer, jiffies + dev->timeout_jiffies);
		wake_up_all(&dev->read_event);
	}
	spin_unlock(&dev->lock);
}

/* init loopback main structure */
static int v4l2_loopback_init(struct v4l2_loopback_device *dev, int nr)
{
	int ret;
	struct v4l2_ctrl_handler *hdl = &dev->ctrl_handler;
	snprintf(dev->v4l2_dev.name, sizeof(dev->v4l2_dev.name),
                        "v4l2loopback-%03d", nr);
        ret = v4l2_device_register(NULL, &dev->v4l2_dev);
        if (ret)
                return ret;

	MARK();
	dev->vdev = video_device_alloc();
	if (dev->vdev == NULL) {
		ret=-ENOMEM;
		goto error;
	}

	video_set_drvdata(dev->vdev, kzalloc(sizeof(struct v4l2loopback_private), GFP_KERNEL));
	if (video_get_drvdata(dev->vdev) == NULL) {
		ret=-ENOMEM;
		goto error;
	}
	((struct v4l2loopback_private *)video_get_drvdata(dev->vdev))->devicenr = nr;

	init_vdev(dev->vdev, nr);
	dev->vdev->v4l2_dev = &dev->v4l2_dev;
	init_capture_param(&dev->capture_param);
	set_timeperframe(dev, &dev->capture_param.timeperframe);
	dev->keep_format = 0;
	dev->sustain_framerate = 0;
	dev->buffers_number = max_buffers;
	dev->used_buffers = max_buffers;
	dev->max_openers = max_openers;
	dev->write_position = 0;
	spin_lock_init(&dev->lock);
	INIT_LIST_HEAD(&dev->outbufs_list);
	if (list_empty(&dev->outbufs_list)) {
		int i;

		for (i = 0; i < dev->used_buffers; ++i)
			list_add_tail(&dev->buffers[i].list_head, &dev->outbufs_list);
	}
	memset(dev->bufpos2index, 0, sizeof(dev->bufpos2index));
	atomic_set(&dev->open_count, 0);
	dev->ready_for_capture = 0;
	dev->ready_for_output  = 1;
	dev->announce_all_caps = (!exclusive_caps[nr]);

	dev->buffer_size = 0;
	dev->image = NULL;
	dev->imagesize = 0;
	setup_timer(&dev->sustain_timer, sustain_timer_clb, nr);
	dev->reread_count = 0;
	setup_timer(&dev->timeout_timer, timeout_timer_clb, nr);
	dev->timeout_jiffies = 0;
	dev->timeout_image = NULL;
	dev->timeout_happened = 0;

	ret = v4l2_ctrl_handler_init(hdl, 1);
	if(ret)
		goto error;
	v4l2_ctrl_new_custom(hdl, &v4l2loopback_ctrl_keepformat, NULL);
	v4l2_ctrl_new_custom(hdl, &v4l2loopback_ctrl_sustainframerate, NULL);
	v4l2_ctrl_new_custom(hdl, &v4l2loopback_ctrl_timeout, NULL);
	v4l2_ctrl_new_custom(hdl, &v4l2loopback_ctrl_timeoutimageio, NULL);
        if (hdl->error) {
                ret = hdl->error;
                goto error;
        }
	dev->v4l2_dev.ctrl_handler = hdl;

	/* FIXME set buffers to 0 */

	/* Set initial format */
	dev->pix_format.width = 0; /* V4L2LOOPBACK_SIZE_DEFAULT_WIDTH; */
	dev->pix_format.height = 0; /* V4L2LOOPBACK_SIZE_DEFAULT_HEIGHT; */
	dev->pix_format.pixelformat = formats[0].fourcc;
	dev->pix_format.colorspace = V4L2_COLORSPACE_SRGB; /* do we need to set this ? */
	dev->pix_format.field = V4L2_FIELD_NONE;

	dev->buffer_size = PAGE_ALIGN(dev->pix_format.sizeimage);
	dprintk("buffer_size = %ld (=%d)\n", dev->buffer_size, dev->pix_format.sizeimage);
	allocate_buffers(dev);

	init_waitqueue_head(&dev->read_event);

	MARK();
	return 0;

error:
        v4l2_ctrl_handler_free(&dev->ctrl_handler);
        v4l2_device_unregister(&dev->v4l2_dev);
	kfree(dev->vdev);
        return ret;

};

/* LINUX KERNEL */
static const struct v4l2_file_operations v4l2_loopback_fops = {
	.owner   = THIS_MODULE,
	.open    = v4l2_loopback_open,
	.release = v4l2_loopback_close,
	.read    = v4l2_loopback_read,
	.write   = v4l2_loopback_write,
	.poll    = v4l2_loopback_poll,
	.mmap    = v4l2_loopback_mmap,
	.unlocked_ioctl   = video_ioctl2,
};

static const struct v4l2_ioctl_ops v4l2_loopback_ioctl_ops = {
	.vidioc_querycap         = &vidioc_querycap,
#if LINUX_VERSION_CODE >= KERNEL_VERSION(2, 6, 29)
	.vidioc_enum_framesizes  = &vidioc_enum_framesizes,
	.vidioc_enum_frameintervals = &vidioc_enum_frameintervals,
#endif

#ifndef HAVE__V4L2_CTRLS
	.vidioc_queryctrl         = &vidioc_queryctrl,
	.vidioc_g_ctrl            = &vidioc_g_ctrl,
	.vidioc_s_ctrl            = &vidioc_s_ctrl,
#endif /* HAVE__V4L2_CTRLS */

	.vidioc_enum_output       = &vidioc_enum_output,
	.vidioc_g_output          = &vidioc_g_output,
	.vidioc_s_output          = &vidioc_s_output,

	.vidioc_enum_input       = &vidioc_enum_input,
	.vidioc_g_input          = &vidioc_g_input,
	.vidioc_s_input          = &vidioc_s_input,

	.vidioc_enum_fmt_vid_cap = &vidioc_enum_fmt_cap,
	.vidioc_g_fmt_vid_cap    = &vidioc_g_fmt_cap,
	.vidioc_s_fmt_vid_cap    = &vidioc_s_fmt_cap,
	.vidioc_try_fmt_vid_cap  = &vidioc_try_fmt_cap,

	.vidioc_enum_fmt_vid_out = &vidioc_enum_fmt_out,
	.vidioc_s_fmt_vid_out    = &vidioc_s_fmt_out,
	.vidioc_g_fmt_vid_out    = &vidioc_g_fmt_out,
	.vidioc_try_fmt_vid_out  = &vidioc_try_fmt_out,

#ifdef V4L2L_OVERLAY
	.vidioc_s_fmt_vid_overlay = &vidioc_s_fmt_overlay,
	.vidioc_g_fmt_vid_overlay = &vidioc_g_fmt_overlay,
#endif

#ifdef V4L2LOOPBACK_WITH_STD
	.vidioc_s_std            = &vidioc_s_std,
	.vidioc_g_std            = &vidioc_g_std,
	.vidioc_querystd         = &vidioc_querystd,
#endif /* V4L2LOOPBACK_WITH_STD */

	.vidioc_g_parm           = &vidioc_g_parm,
	.vidioc_s_parm           = &vidioc_s_parm,

	.vidioc_reqbufs          = &vidioc_reqbufs,
	.vidioc_querybuf         = &vidioc_querybuf,
	.vidioc_qbuf             = &vidioc_qbuf,
	.vidioc_dqbuf            = &vidioc_dqbuf,

	.vidioc_streamon         = &vidioc_streamon,
	.vidioc_streamoff        = &vidioc_streamoff,

#ifdef CONFIG_VIDEO_V4L1_COMPAT
	.vidiocgmbuf             = &vidiocgmbuf,
#endif
};

static void zero_devices(void)
{
	int i;

	MARK();
	for (i = 0; i < MAX_DEVICES; i++)
		devs[i] = NULL;
}

static void free_devices(void)
{
	int i;

	MARK();
	for (i = 0; i < devices; i++) {
		if (NULL != devs[i]) {
			free_buffers(devs[i]);
			v4l2loopback_remove_sysfs(devs[i]->vdev);
			kfree(video_get_drvdata(devs[i]->vdev));
			video_unregister_device(devs[i]->vdev);
			v4l2_device_unregister(&devs[i]->v4l2_dev);
			v4l2_ctrl_handler_free(&devs[i]->ctrl_handler);
			kfree(devs[i]);
			devs[i] = NULL;
		}
	}
}

int __init init_module(void)
{
	int ret;
	int i;
	MARK();

	zero_devices();
	if (devices < 0) {
		devices = 1;

		/* try guessing the devices from the "video_nr" parameter */
		for (i = MAX_DEVICES - 1; i >= 0; i--) {
			if (video_nr[i] >= 0) {
				devices = i + 1;
				break;
			}
		}
	}

	if (devices > MAX_DEVICES) {
		devices = MAX_DEVICES;
		printk(KERN_INFO "v4l2loopback: number of devices is limited to: %d\n", MAX_DEVICES);
	}

	if (max_buffers > MAX_BUFFERS) {
		max_buffers = MAX_BUFFERS;
		printk(KERN_INFO "v4l2loopback: number of buffers is limited to: %d\n", MAX_BUFFERS);
	}

	if (max_openers < 0) {
		printk(KERN_INFO "v4l2loopback: allowing %d openers rather than %d\n", 2, max_openers);
		max_openers = 2;
	}

	if (max_width < 1) {
		max_width = V4L2LOOPBACK_SIZE_MAX_WIDTH;
		printk(KERN_INFO "v4l2loopback: using max_width %d\n", max_width);
	}
	if (max_height < 1) {
		max_height = V4L2LOOPBACK_SIZE_MAX_HEIGHT;
		printk(KERN_INFO "v4l2loopback: using max_height %d\n", max_height);
	}

	/* kfree on module release */
	for (i = 0; i < devices; i++) {
		dprintk("creating v4l2loopback-device #%d\n", i);
		devs[i] = kzalloc(sizeof(*devs[i]), GFP_KERNEL);
		if (devs[i] == NULL) {
			free_devices();
			return -ENOMEM;
		}
		ret = v4l2_loopback_init(devs[i], i);
		if (ret < 0) {
			free_devices();
			return ret;
		}
		/* register the device -> it creates /dev/video* */
		if (video_register_device(devs[i]->vdev, VFL_TYPE_GRABBER, video_nr[i]) < 0) {
			video_device_release(devs[i]->vdev);
			printk(KERN_ERR "v4l2loopback: failed video_register_device()\n");
			free_devices();
			return -EFAULT;
		}
		v4l2loopback_create_sysfs(devs[i]->vdev);
	}

	dprintk("module installed\n");

	printk(KERN_INFO "v4l2loopback driver version %d.%d.%d loaded\n",
			(V4L2LOOPBACK_VERSION_CODE >> 16) & 0xff,
			(V4L2LOOPBACK_VERSION_CODE >>  8) & 0xff,
			(V4L2LOOPBACK_VERSION_CODE) & 0xff);

	return 0;
}

void __exit cleanup_module(void)
{
	MARK();
	/* unregister the device -> it deletes /dev/video* */
	free_devices();
	dprintk("module removed\n");
}



/*
 * fake usage of unused functions
 */
#ifdef HAVE__V4L2_CTRLS
static int vidioc_queryctrl(struct file *file, void *fh, struct v4l2_queryctrl *q)  __attribute__ ((unused));
static int vidioc_g_ctrl(struct file *file, void *fh, struct v4l2_control *c)  __attribute__ ((unused));
static int vidioc_s_ctrl(struct file *file, void *fh, struct v4l2_control *c)  __attribute__ ((unused));
#endif /* HAVE__V4L2_CTRLS */<|MERGE_RESOLUTION|>--- conflicted
+++ resolved
@@ -32,17 +32,10 @@
 # include <media/v4l2-ctrls.h>
 #endif
 
-<<<<<<< HEAD
 #if LINUX_VERSION_CODE < KERNEL_VERSION(3,18,0)
 # define kstrtoul strict_strtoul
 #endif
 
-
-#include <linux/sched.h>
-#include <linux/slab.h>
-
-=======
->>>>>>> 35a59da7
 #define V4L2LOOPBACK_VERSION_CODE KERNEL_VERSION(0, 8, 0)
 
 MODULE_DESCRIPTION("V4L2 loopback video device");
